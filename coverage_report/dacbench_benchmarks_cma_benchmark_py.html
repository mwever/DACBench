--- conflicted
+++ resolved
@@ -178,11 +178,7 @@
     <div class="content">
         <p>
             <a class="nav" href="index.html">&#xab; index</a> &nbsp; &nbsp; <a class="nav" href="https://coverage.readthedocs.io">coverage.py v5.3</a>,
-<<<<<<< HEAD
-            created at 2020-12-07 16:19 +0100
-=======
             created at 2020-12-10 15:03 +0100
->>>>>>> 982300b1
         </p>
     </div>
 </div>
